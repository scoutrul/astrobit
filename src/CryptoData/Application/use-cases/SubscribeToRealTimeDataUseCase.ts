import { UseCase } from '../../../Shared/application/UseCase';
import { Result } from '../../../Shared/domain/Result';
import { Symbol } from '../../Domain/value-objects/Symbol';
import { Timeframe } from '../../Domain/value-objects/Timeframe';
import { BinanceWebSocketService, BinanceKlineWebSocketData } from '../../Infrastructure/external-services/BinanceWebSocketService';

export interface SubscribeToRealTimeDataRequest {
  symbol: Symbol;
  timeframe: Timeframe;
  onDataUpdate: (data: BinanceKlineWebSocketData) => void;
}

export interface SubscribeToRealTimeDataWithIdRequest extends SubscribeToRealTimeDataRequest {
  subscriberId: string;
}

export interface SubscribeToRealTimeDataResponse {
  success: boolean;
  message: string;
}

export class SubscribeToRealTimeDataUseCase extends UseCase<SubscribeToRealTimeDataRequest, SubscribeToRealTimeDataResponse> {
  private webSocketService: BinanceWebSocketService;

  constructor() {
    super();
    this.webSocketService = BinanceWebSocketService.getInstance();
  }

  protected validateRequest(request: SubscribeToRealTimeDataRequest): Result<SubscribeToRealTimeDataRequest> {
    if (!request.symbol) {
      return Result.fail('Symbol is required');
    }
    if (!request.timeframe) {
      return Result.fail('Timeframe is required');
    }
    if (!request.onDataUpdate) {
      return Result.fail('Data update callback is required');
    }
    return Result.ok(request);
  }

  protected validateRequestWithId(request: SubscribeToRealTimeDataWithIdRequest): Result<SubscribeToRealTimeDataWithIdRequest> {
    const baseValidation = this.validateRequest(request);
    if (!baseValidation.isSuccess) {
      return Result.fail(baseValidation.error);
    }
    if (!request.subscriberId) {
      return Result.fail('Subscriber ID is required');
    }
    return Result.ok(request);
  }

  async execute(request: SubscribeToRealTimeDataRequest): Promise<Result<SubscribeToRealTimeDataResponse>> {
    try {
      // Валидация входных данных
      const validationResult = this.validateRequest(request);
      if (!validationResult.isSuccess) {
        return Result.fail(validationResult.error);
      }

<<<<<<< HEAD
      // КРИТИЧЕСКОЕ ИСПРАВЛЕНИЕ: Проверяем, не пытаемся ли мы подписаться на ту же подписку
      // Это предотвращает создание дублирующих WebSocket соединений
      const currentSubscription = this.webSocketService.getCurrentSubscription();
      if (currentSubscription && 
          currentSubscription.symbol.toLowerCase() === request.symbol.toString().toLowerCase() && 
          currentSubscription.interval === request.timeframe.toString()) {
        console.log(`[RealTime] ℹ️ Already subscribed to ${request.symbol.toString()}@${request.timeframe.toString()}, skipping duplicate subscription`);
        return Result.ok({
          success: true,
          message: `Уже подписаны на ${request.symbol.toString()}@${request.timeframe.toString()}`
        });
      }

      // Для недельных и месячных таймфреймов WebSocket обновления не имеют смысла
      // так как свечи обновляются крайне редко
      const timeframeValue = request.timeframe.value;
      if (timeframeValue === '1w' || timeframeValue === '1M') {
        console.log(`[RealTime] ℹ️ Skipping WebSocket subscription for ${timeframeValue} timeframe (updates too infrequent)`);
        return Result.ok({
          success: true,
          message: `WebSocket подписка пропущена для ${timeframeValue} (обновления слишком редкие)`
        });
      }

      // Подписываемся на WebSocket данные
=======
      // Подписываемся на WebSocket данные (legacy метод)
>>>>>>> 3b719f6b
      const result = await this.webSocketService.subscribeToKlineData(
        request.symbol.toString(),
        request.timeframe.toString(),
        request.onDataUpdate
      );

      if (result.isSuccess) {
        return Result.ok({
          success: true,
          message: `Подписка на ${request.symbol.toString()}@${request.timeframe.toString()} установлена`
        });
      } else {
        return Result.fail(result.error);
      }
    } catch (error) {
      return Result.fail(`Unexpected error: ${error instanceof Error ? error.message : 'Unknown error'}`);
    }
  }

  /**
   * Подписывается на real-time данные с уникальным идентификатором
   */
  async executeWithId(request: SubscribeToRealTimeDataWithIdRequest): Promise<Result<SubscribeToRealTimeDataResponse>> {
    try {
      // Валидация входных данных
      const validationResult = this.validateRequestWithId(request);
      if (!validationResult.isSuccess) {
        return Result.fail(validationResult.error);
      }

      // Подписываемся на WebSocket данные с идентификатором
      const result = await this.webSocketService.subscribeToKlineData(
        request.symbol.toString(),
        request.timeframe.toString(),
        request.onDataUpdate,
        request.subscriberId
      );

      if (result.isSuccess) {
        return Result.ok({
          success: true,
          message: `Подписка на ${request.symbol.toString()}@${request.timeframe.toString()} установлена (ID: ${request.subscriberId})`
        });
      } else {
        return Result.fail(result.error);
      }
    } catch (error) {
      return Result.fail(`Unexpected error: ${error instanceof Error ? error.message : 'Unknown error'}`);
    }
  }

  /**
   * Отписывается от текущей подписки (legacy метод)
   */
  async unsubscribe(): Promise<Result<void>> {
    try {
      return await this.webSocketService.unsubscribe();
    } catch (error) {
      return Result.fail(`Failed to unsubscribe: ${error instanceof Error ? error.message : 'Unknown error'}`);
    }
  }

  /**
   * Отписывается от конкретного обработчика по ID
   */
  async unsubscribeHandler(subscriberId: string): Promise<Result<void>> {
    try {
      if (!subscriberId) {
        return Result.fail('Subscriber ID is required');
      }
      return await this.webSocketService.unsubscribeHandler(subscriberId);
    } catch (error) {
      return Result.fail(`Failed to unsubscribe handler: ${error instanceof Error ? error.message : 'Unknown error'}`);
    }
  }

  /**
   * Проверяет статус WebSocket соединения
   */
  async isConnected(): Promise<boolean> {
    return await this.webSocketService.isAvailable();
  }

  /**
   * Получает текущую подписку
   */
  getCurrentSubscription(): { symbol: string; interval: string } | null {
    return this.webSocketService.getCurrentSubscription();
  }

  /**
   * Получает экземпляр WebSocket сервиса для прямого доступа
   */
  getWebSocketService(): BinanceWebSocketService {
    return this.webSocketService;
  }

  /**
   * Получает информацию о подписках
   */
  getSubscriptionsInfo(): { activeStream: string | null; subscriptionsCount: number; handlersCount: number } {
    return this.webSocketService.getSubscriptionsInfo();
  }
} <|MERGE_RESOLUTION|>--- conflicted
+++ resolved
@@ -59,35 +59,7 @@
         return Result.fail(validationResult.error);
       }
 
-<<<<<<< HEAD
-      // КРИТИЧЕСКОЕ ИСПРАВЛЕНИЕ: Проверяем, не пытаемся ли мы подписаться на ту же подписку
-      // Это предотвращает создание дублирующих WebSocket соединений
-      const currentSubscription = this.webSocketService.getCurrentSubscription();
-      if (currentSubscription && 
-          currentSubscription.symbol.toLowerCase() === request.symbol.toString().toLowerCase() && 
-          currentSubscription.interval === request.timeframe.toString()) {
-        console.log(`[RealTime] ℹ️ Already subscribed to ${request.symbol.toString()}@${request.timeframe.toString()}, skipping duplicate subscription`);
-        return Result.ok({
-          success: true,
-          message: `Уже подписаны на ${request.symbol.toString()}@${request.timeframe.toString()}`
-        });
-      }
-
-      // Для недельных и месячных таймфреймов WebSocket обновления не имеют смысла
-      // так как свечи обновляются крайне редко
-      const timeframeValue = request.timeframe.value;
-      if (timeframeValue === '1w' || timeframeValue === '1M') {
-        console.log(`[RealTime] ℹ️ Skipping WebSocket subscription for ${timeframeValue} timeframe (updates too infrequent)`);
-        return Result.ok({
-          success: true,
-          message: `WebSocket подписка пропущена для ${timeframeValue} (обновления слишком редкие)`
-        });
-      }
-
-      // Подписываемся на WebSocket данные
-=======
       // Подписываемся на WebSocket данные (legacy метод)
->>>>>>> 3b719f6b
       const result = await this.webSocketService.subscribeToKlineData(
         request.symbol.toString(),
         request.timeframe.toString(),
