--- conflicted
+++ resolved
@@ -61,32 +61,10 @@
 
   // Подписка на real-time данные с оптимизацией
   const subscribe = useCallback(async (symbol: string, timeframe: string) => {
-<<<<<<< HEAD
-    try {
-      setError(null);
-      
-      // КРИТИЧЕСКОЕ ИСПРАВЛЕНИЕ: Проверяем, не пытаемся ли мы подписаться на ту же подписку
-      // Это предотвращает создание дублирующих WebSocket соединений
-      if (currentSubscription && 
-          currentSubscription.symbol === symbol && 
-          currentSubscription.interval === timeframe) {
-        console.log(`[useRealTimeCryptoData] ℹ️ Already subscribed to ${symbol}@${timeframe}, skipping duplicate subscription`);
-        return;
-      }
-      
-      const useCase = getUseCase();
-      
-      const result = await useCase.execute({
-        symbol: new Symbol(symbol),
-        timeframe: new Timeframe(timeframe as '1h' | '8h' | '1d' | '1w' | '1M'),
-        onDataUpdate: handleDataUpdate
-      });
-=======
     // Очищаем предыдущий таймер
     if (subscribeTimeoutRef.current) {
       clearTimeout(subscribeTimeoutRef.current);
     }
->>>>>>> 3b719f6b
 
     // Debounce для предотвращения слишком частых подписок
     subscribeTimeoutRef.current = setTimeout(async () => {
