--- conflicted
+++ resolved
@@ -3,20 +3,14 @@
 import { TimeframeUtils } from '../../Infrastructure/utils/TimeframeUtils';
 import { AstronomicalEventUtils, AstronomicalEvent } from '../../Infrastructure/utils/AstronomicalEventUtils';
 import { BinanceKlineWebSocketData } from '../../../CryptoData/Infrastructure/external-services/BinanceWebSocketService';
-<<<<<<< HEAD
-import { CryptoData } from '../../../CryptoData/Domain/types';
-import { PriceWidget } from './PriceWidget';
-import { usePriceWidget } from '../hooks/usePriceWidget';
-=======
 import { LivePriceWidget } from './LivePriceWidget';
->>>>>>> 3b719f6b
 
 interface ChartComponentProps {
   symbol: string;
   timeframe: string;
   height?: number;
   className?: string;
-  cryptoData?: CryptoData[];
+  cryptoData?: any[];
   astronomicalEvents?: AstronomicalEvent[];
   eventFilters?: {
     lunar?: boolean;
@@ -60,17 +54,6 @@
     visible: false
   });
   
-  // Состояние загрузки графика
-  const [isChartLoading, setIsChartLoading] = useState(true);
-
-  // Используем хук для виджета цены
-  const { price, isLive, isPriceLoading } = usePriceWidget({
-    symbol,
-    realTimeData,
-    initialPrice: cryptoData.length > 0 ? cryptoData[cryptoData.length - 1]?.close : undefined,
-    isLoading
-  });
-
   // Флаги и refs для управления зумом/скроллом без сбросов
   const hasUserInteractedRef = useRef(false);
   const isProgrammaticRangeChangeRef = useRef(false);
@@ -454,64 +437,6 @@
           const firstTime = processedData[startIndex].time as number;
           const lastTime = processedData[endIndex].time as number;
           
-<<<<<<< HEAD
-          // Валидация диапазона времени
-          if (firstTime >= lastTime) {
-            console.warn('[ChartComponent] ⚠️ Invalid time range: firstTime >= lastTime', { firstTime, lastTime });
-            return;
-          }
-          
-          // Применяем начальный видимый диапазон только один раз, чтобы не сбрасывать зум пользователя при обновлениях
-          if (!initialRangeAppliedRef.current) {
-            isProgrammaticRangeChangeRef.current = true;
-            const range = { from: firstTime as Time, to: lastTime as Time };
-            
-            try {
-              chartInstance.timeScale().setVisibleRange(range as any);
-              initialRangeAppliedRef.current = true;
-            } catch (rangeError) {
-              console.error('[ChartComponent] ❌ Error setting visible range:', rangeError, { range });
-            }
-          } else {
-            // Если зум уже был применен, проверяем, не нужно ли его скорректировать
-            const currentRange = chartInstance.timeScale().getVisibleRange();
-            if (currentRange && typeof currentRange.from === 'number' && typeof currentRange.to === 'number') {
-              // Проверяем, не выходит ли текущий зум за пределы данных
-              const currentFrom = currentRange.from as number;
-              const currentTo = currentRange.to as number;
-              
-              if (currentFrom < firstTime || currentTo > lastTime) {
-                // Корректируем зум, чтобы он не выходил за пределы данных
-                // Но только если границы данных корректны
-                if (firstTime < lastTime) {
-                  let correctedFrom = currentFrom;
-                  let correctedTo = currentTo;
-                  
-                  // Корректируем только если выходим за границы
-                  if (currentFrom < firstTime) {
-                    correctedFrom = firstTime;
-                  }
-                  if (currentTo > lastTime) {
-                    correctedTo = lastTime;
-                  }
-                  
-                  // Дополнительная проверка: убеждаемся что диапазон корректен
-                  if (correctedFrom < correctedTo && (correctedFrom !== currentFrom || correctedTo !== currentTo)) {
-                    isProgrammaticRangeChangeRef.current = true;
-                    const correctedRange = { from: correctedFrom as Time, to: correctedTo as Time };
-                    
-                    try {
-                      chartInstance.timeScale().setVisibleRange(correctedRange as any);
-                    } catch (rangeError) {
-                      console.error('[ChartComponent] ❌ Error setting corrected range:', rangeError, { correctedRange });
-                    }
-                  }
-                } else {
-                  console.warn('[ChartComponent] ⚠️ Skipping range correction due to invalid data bounds', { firstTime, lastTime });
-                }
-              }
-            }
-=======
           // Восстанавливаем сохраненный диапазон или применяем начальный
           if (savedRange && hasUserInteractedRef.current) {
             // Восстанавливаем пользовательский диапазон
@@ -532,7 +457,6 @@
             const range = { from: firstTime as Time, to: lastTime as Time };
             chartInstance.timeScale().setVisibleRange(range as any);
             initialRangeAppliedRef.current = true;
->>>>>>> 3b719f6b
           }
         }
       }
@@ -577,12 +501,8 @@
 
   // Установка загрузки графика
   useEffect(() => {
-<<<<<<< HEAD
     if (cryptoData.length > 0) {
-      setIsChartLoading(false); // График загружен
-=======
-    if (!realTimeData || !seriesInstance || !chartInstance) {
-      return;
+      // График загружен
     }
 
     // Проверяем, что в контейнере только один график
@@ -596,7 +516,7 @@
 
     // Проверяем, что график готов к обновлению
     try {
-      const existingData = seriesInstance.data();
+      const existingData = seriesInstance?.data();
       if (!existingData || existingData.length === 0) {
         console.log('[ChartComponent] ⏳ График пустой, ждем исторические данные');
         return; // Возвращаемся, чтобы не обновлять пустой график
@@ -606,10 +526,12 @@
       const lastCandle = existingData[existingData.length - 1];
       
       // Проверяем, что real-time данные не старше последней свечи
-      const realTimeSeconds = Math.floor(realTimeData.timestamp / 1000);
-      if (lastCandle && realTimeSeconds < (lastCandle.time as number)) {
-        console.warn(`[ChartComponent] ⚠️ Real-time данные старше последней свечи: ${realTimeSeconds} < ${lastCandle.time}, пропускаем`);
-        return;
+      if (realTimeData && lastCandle) {
+        const realTimeSeconds = Math.floor(realTimeData.timestamp / 1000);
+        if (realTimeSeconds < (lastCandle.time as number)) {
+          console.warn(`[ChartComponent] ⚠️ Real-time данные старше последней свечи: ${realTimeSeconds} < ${lastCandle.time}, пропускаем`);
+          return;
+        }
       }
     } catch (err) {
       console.warn('[ChartComponent] ⚠️ Ошибка получения данных графика, пропускаем');
@@ -617,10 +539,10 @@
     }
 
     try {
+      if (!realTimeData || !seriesInstance) return;
+      
       // Конвертируем WebSocket данные в формат для графика
       const timeInSeconds = Math.floor(realTimeData.timestamp / 1000);
-      
-
       
       // Проверяем валидность данных
       if (!realTimeData.open || !realTimeData.high || !realTimeData.low || !realTimeData.close) {
@@ -641,8 +563,6 @@
         low: realTimeData.low,
         close: realTimeData.close
       };
-      
-
 
       // Простое обновление - LightweightCharts сам разберется
       seriesInstance.update(updatedCandle);
@@ -651,15 +571,14 @@
 
       // Автоматически скроллим к последней свече только если пользователь не взаимодействовал с графиком
       // и только для живых данных (не закрытых свечей)
-      if (!hasUserInteractedRef.current && !realTimeData.isClosed) {
+      if (chartInstance && !hasUserInteractedRef.current && !realTimeData.isClosed) {
         const timeScale = chartInstance.timeScale();
         timeScale.scrollToPosition(0, false);
       }
     } catch (err) {
       console.error('[ChartComponent] ❌ Error updating real-time data:', err);
->>>>>>> 3b719f6b
-    }
-  }, [cryptoData]);
+    }
+  }, [realTimeData, seriesInstance, chartInstance, cryptoData]);
 
   // Обработчик событий графика (тултип при ховере)
   useEffect(() => {
@@ -694,20 +613,11 @@
         className="w-full"
       />
 
-<<<<<<< HEAD
-      {/* Виджет текущей цены */}
-      <PriceWidget
-        symbol={symbol}
-        price={price}
-        isLive={isLive}
-        isLoading={isPriceLoading || isChartLoading}
-=======
       {/* Live Price Widget */}
       <LivePriceWidget 
         symbol={symbol}
         realTimeData={realTimeData}
         isLoading={isLoading}
->>>>>>> 3b719f6b
       />
 
       {/* Индикатор загрузки */}
